# Learnings - Swift/SwiftUI Concepts & Solutions

This document captures important learnings, concepts, and solutions that arose during development of the Scaled app. It serves as a reference for understanding Swift/SwiftUI patterns and architectural decisions.

**Note**: This file is automatically updated whenever conceptual questions are asked during development.

## Table of Contents
- [@Observable and Class vs Struct](#observable-and-class-vs-struct)
- [Codable Protocol Purpose](#codable-protocol-purpose)
- [Final Class and Required Initializers](#final-class-and-required-initializers)
- [Swift Type-Checking Compiler Errors](#swift-type-checking-compiler-errors)
- [Preserving Identity When Decoding Observable Models](#preserving-identity-when-decoding-observable-models)
- [Keeping SwiftUI Views in Sync with @Bindable](#keeping-swiftui-views-in-sync-with-bindable)

---

## @Observable and Class vs Struct

### Question
Why use `@Observable` with classes instead of structs in our data models?

### Answer

#### What is @Observable?
`@Observable` is Swift's macro (Swift 5.9+) for making data observable in SwiftUI:
- Automatically tracks property changes and notifies views
- Only triggers updates when properties actually **read** by a view change
- More efficient than the older `@Published` pattern
- No need to mark individual properties

#### Why Class Instead of Struct?

**1. Reference Semantics Required**
```swift
// CLASS (Reference Type) ✅
@Observable
class Formula {
    var totalFlour: Double = 100
}

let formula = Formula()
let sameFormula = formula
sameFormula.totalFlour = 200  // Both variables point to same object

// STRUCT (Value Type) ❌
struct Formula {  // Can't use @Observable with struct
    var totalFlour: Double = 100
}
```

**2. Shared State Across Views**
- Same Formula instance needs to be displayed, modified, validated, and exported
- With classes, all views reference the same instance
- With structs, each view would have its own copy

**3. Complex Nested Data**
- Formula contains arrays of Preferments, Soakers, FinalMix
- With classes, modifying nested objects automatically updates parent
- With structs, complex update patterns would be needed

**4. SwiftUI Integration**
```swift
struct RecipeView: View {
    @State private var formula = Formula()  // Create once

    var body: some View {
        FormulaEditView(formula: formula)    // Pass reference
        FormulaDisplayView(formula: formula) // Same instance
    }
}
```

#### When We Use Structs
- Simple value types (`FlourItem`, `GrainItem`)
- Immutable data (`ValidationWarning`, `PercentageRow`)
- Small, copyable values (`FormulaYield`, `StarterComponent`)

---

## Codable Protocol Purpose

### Question
What is the purpose of `Codable` and why do we need it?

### Answer

`Codable` enables converting objects to/from external formats (JSON, property lists, etc.):

```swift
typealias Codable = Encodable & Decodable
```

#### Real-World Uses in Scaled

**1. Save Formulas to Device**
```swift
let formula = Formula(name: "My Sourdough")
let jsonData = try JSONEncoder().encode(formula)
UserDefaults.standard.set(jsonData, forKey: "saved_formula")
```

**2. Load Previously Saved Formulas**
```swift
if let jsonData = UserDefaults.standard.data(forKey: "saved_formula") {
    let formula = try JSONDecoder().decode(Formula.self, from: jsonData)
}
```

**3. Share Formulas Between Users**
```swift
// Export
let jsonData = try JSONEncoder().encode(formula)
// Send via email, AirDrop, etc.

// Import
let importedFormula = try JSONDecoder().decode(Formula.self, from: jsonData)
```

#### What Gets Encoded?
- ✅ Stored properties (actual data)
- ❌ Computed properties (recalculated when loaded)
- ❌ Hidden observation properties (from @Observable)

#### JSON Example
```json
{
  "name": "Country Sourdough",
  "yield": {
    "pieces": 2,
    "weightPerPiece": 800
  },
  "preferments": [{
    "name": "Levain",
    "flourWeight": 100,
    "waterWeight": 100
  }]
}
```

---

## Final Class and Required Initializers

### Question
Why did we get the error "Initializer requirement 'init(from:)' can only be satisfied by a 'required' initializer" and how do we fix it?

### Answer

#### The Problem
When a non-final class implements Codable's `init(from decoder:)`, Swift needs to ensure all subclasses can be decoded. This creates a requirement for `required` initializers.

#### Two Solutions

**Option 1: Make the Class `final` (Recommended)**
```swift
@Observable
final class FinalMix: Identifiable, Codable {
    // Can't be subclassed, so no 'required' needed
}
```

**Option 2: Use `required` Initializer**
```swift
@Observable
class FinalMix: Identifiable, Codable {
    required convenience init(from decoder: Decoder) throws {
        // All subclasses MUST implement this
    }
}
```

#### Why `final` is Better
1. **No Inheritance Needed**: Our models are concrete data types
2. **Performance**: Compiler can optimize final classes
3. **Clarity**: Explicitly states no subclassing intended
4. **Simpler**: No need for `required` keyword

#### Complete Pattern for @Observable + Codable
```swift
@Observable
final class ModelName: Identifiable, Codable {
    let id = UUID()
    var property1: String = ""

    init() { }

    enum CodingKeys: String, CodingKey {
        case property1  // Don't include 'id'
    }

    convenience init(from decoder: Decoder) throws {
        self.init()
        let container = try decoder.container(keyedBy: CodingKeys.self)
        property1 = try container.decode(String.self, forKey: .property1)
    }

    func encode(to encoder: Encoder) throws {
        var container = encoder.container(keyedBy: CodingKeys.self)
        try container.encode(property1, forKey: .property1)
    }
}
```

---

## Decodable vs Encodable vs Codable

### Question
What's the difference between Decodable, Encodable, and Codable? When would we use each?

### Answer

#### The Three Protocols

**Encodable**: Convert Swift object → External format (JSON, etc.)
```swift
protocol Encodable {
    func encode(to encoder: Encoder) throws
}
```

**Decodable**: Convert External format → Swift object
```swift
protocol Decodable {
    init(from decoder: Decoder) throws
}
```

**Codable**: Both directions (it's just a typealias!)
```swift
typealias Codable = Encodable & Decodable
```

#### Visual Flow

```
        ENCODABLE →
Swift Object ←→ JSON/Data
        ← DECODABLE

        ←→ CODABLE
```

#### When to Use Each

**Use `Encodable` Only** - When you only need to send/save data:
```swift
// API request body that we send but never receive back
struct LoginRequest: Encodable {
    let username: String
    let password: String
}

// Usage: Convert to JSON to send to server
let request = LoginRequest(username: "baker", password: "sourdough")
let jsonData = try JSONEncoder().encode(request)
// Send jsonData to API...
```

**Use `Decodable` Only** - When you only need to receive/load data:
```swift
// API response that we receive but never send
struct WeatherData: Decodable {
    let temperature: Double
    let humidity: Double
    let timestamp: Date
}

// Usage: Convert from JSON received from server
let weatherData = try JSONDecoder().decode(WeatherData.self, from: jsonData)
// We never encode WeatherData back to JSON
```

**Use `Codable`** - When you need both (most common):
```swift
// Formula needs both: save to disk AND load from disk
@Observable
final class Formula: Codable {
    var name: String
    var water: Double
    // ...
}

// Can encode (save)
let jsonData = try JSONEncoder().encode(formula)

// Can decode (load)
let formula = try JSONDecoder().decode(Formula.self, from: jsonData)
```

#### Real-World Examples in Scaled

**Codable (Both Ways)**
- `Formula` - Save and load formulas
- `Recipe` - Import and export recipes
- `Preferment` - Part of Formula persistence

**Potentially Decodable Only**
```swift
// If we had an API for importing recipes from a website
struct WebRecipeImport: Decodable {
    let title: String
    let ingredients: [String]
    let source: URL
    // We import these but never send them back
}
```

**Potentially Encodable Only**
```swift
// Analytics event we send but never receive
struct BakeEvent: Encodable {
    let formulaId: UUID
    let timestamp: Date
    let action: String
    // We track these but never decode them in the app
}
```

#### Implementation Difference

**Encodable Implementation**
```swift
struct MyData: Encodable {
    let value: String

    // Only need encode method
    func encode(to encoder: Encoder) throws {
        var container = encoder.container(keyedBy: CodingKeys.self)
        try container.encode(value, forKey: .value)
    }

    enum CodingKeys: String, CodingKey {
        case value
    }
}
```

**Decodable Implementation**
```swift
struct MyData: Decodable {
    let value: String

    // Only need init(from decoder:)
    init(from decoder: Decoder) throws {
        let container = try decoder.container(keyedBy: CodingKeys.self)
        value = try container.decode(String.self, forKey: .value)
    }

    enum CodingKeys: String, CodingKey {
        case value
    }
}
```

**Codable Implementation**
```swift
struct MyData: Codable {
    let value: String

    // Need BOTH methods
    init(from decoder: Decoder) throws {
        let container = try decoder.container(keyedBy: CodingKeys.self)
        value = try container.decode(String.self, forKey: .value)
    }

    func encode(to encoder: Encoder) throws {
        var container = encoder.container(keyedBy: CodingKeys.self)
        try container.encode(value, forKey: .value)
    }

    enum CodingKeys: String, CodingKey {
        case value
    }
}
```

#### Automatic vs Manual Implementation

**Automatic (for simple types)**
```swift
// Swift automatically implements both encode and decode
struct SimpleData: Codable {
    let name: String
    let value: Int
    // No implementation needed!
}
```

**Manual (for @Observable classes)**
```swift
@Observable
final class ComplexData: Codable {
    var name: String = ""

    // Must manually implement due to @Observable
    enum CodingKeys: String, CodingKey {
        case name
    }

    init(from decoder: Decoder) throws {
        let container = try decoder.container(keyedBy: CodingKeys.self)
        name = try container.decode(String.self, forKey: .name)
    }

    func encode(to encoder: Encoder) throws {
        var container = encoder.container(keyedBy: CodingKeys.self)
        try container.encode(name, forKey: .name)
    }
}
```

#### Memory and Performance

- **Encodable only**: Slightly smaller memory footprint (no init from decoder)
- **Decodable only**: Slightly smaller memory footprint (no encode method)
- **Codable**: Most flexible but includes both protocols

In practice, the memory difference is negligible, so use what makes semantic sense:
- Use `Codable` when in doubt
- Use `Encodable` only for write-only data
- Use `Decodable` only for read-only data

---

## What is typealias?

### Question
What does `typealias` mean and when should we use it?

### Answer

`typealias` creates a **new name for an existing type**. It's just a nickname - not a new type.

#### Basic Syntax
```swift
typealias NewName = ExistingType

// Example
typealias Username = String
let user: Username = "baker123"  // Username IS String
```

#### Why Codable is a typealias
```swift
// Apple's definition
typealias Codable = Encodable & Decodable

// So when you write:
class Formula: Codable { }

// It's EXACTLY the same as:
class Formula: Encodable, Decodable { }
```

#### Common Use Cases

**1. Simplify Complex Types**
```swift
// Without typealias
var callback: (Bool, String?, Error?) -> Void

// With typealias - cleaner!
typealias Callback = (Bool, String?, Error?) -> Void
var callback: Callback
```

**2. Semantic Clarity**
```swift
typealias Grams = Double
typealias Percentage = Double

struct Preferment {
    var flourWeight: Grams = 100      // Clear units
    var hydration: Percentage = 100   // Clear meaning
}
```

**3. Protocol Combinations**
```swift
// Combine common protocols
typealias ViewableModel = Identifiable & Equatable & Hashable

struct Item: ViewableModel {
    let id = UUID()
    var name: String
}
```

#### Important: NOT Type Safety!
```swift
typealias Meters = Double
typealias Seconds = Double

let distance: Meters = 100
let time: Seconds = 50

// This compiles but is nonsense!
let bad = distance + time  // Both are just Double
```

For real type safety, use separate types:
```swift
struct Meters { let value: Double }
struct Seconds { let value: Double }
// Now you CAN'T accidentally add them
```

---

## Manual Codable Implementation for @Observable Classes

### Question
Why do I get "Type 'Formula' does not conform to protocol 'Decodable'" when I've declared Codable conformance?

### Answer

When you declare `extension Formula: Codable` but only provide `CodingKeys`, you haven't fully implemented the protocol. For `@Observable` classes, Swift can't auto-generate the required methods.

#### The Error Breakdown

**What You Had:**
```swift
@Observable
final class Formula: Identifiable {
    var name: String = ""
    // ... properties
}

extension Formula: Codable {
    enum CodingKeys: String, CodingKey {
        case name
    }
    // ❌ Missing implementations!
}
```

**What Codable Actually Requires:**
1. `CodingKeys` enum - Says WHAT to encode/decode ✅
2. `init(from decoder:)` - Says HOW to decode ❌
3. `encode(to:)` - Says HOW to encode ❌

#### The Complete Solution

```swift
extension Formula: Codable {
    // 1. Define what properties to save
    enum CodingKeys: String, CodingKey {
        case name, water, salt, preferments
    }

    // 2. Decodable: How to create Formula from JSON
    convenience init(from decoder: Decoder) throws {
        self.init()  // Call existing init()
        let container = try decoder.container(keyedBy: CodingKeys.self)

        // Decode each property
        name = try container.decode(String.self, forKey: .name)
        water = try container.decode(Double.self, forKey: .water)
        salt = try container.decode(Double.self, forKey: .salt)
        preferments = try container.decode([Preferment].self, forKey: .preferments)
    }

    // 3. Encodable: How to convert Formula to JSON
    func encode(to encoder: Encoder) throws {
        var container = encoder.container(keyedBy: CodingKeys.self)

        // Encode each property
        try container.encode(name, forKey: .name)
        try container.encode(water, forKey: .water)
        try container.encode(salt, forKey: .salt)
        try container.encode(preferments, forKey: .preferments)
    }
}
```

#### Key Methods to Know

**Decoding Methods:**
```swift
// Required property (throws if missing)
name = try container.decode(String.self, forKey: .name)

// Optional property (nil if missing)
notes = try container.decodeIfPresent(String.self, forKey: .notes)

// With default value if missing
version = try container.decodeIfPresent(Int.self, forKey: .version) ?? 1
```

**Encoding Methods:**
```swift
// Always encode
try container.encode(name, forKey: .name)

// Only encode if not nil
try container.encodeIfPresent(notes, forKey: .notes)
```

#### Why Manual Implementation?

**Simple Struct - Auto Works:**
```swift
struct SimpleData: Codable {
    let name: String
    let value: Int
    // Swift auto-generates init(from:) and encode(to:)
}
```

**@Observable Class - Manual Required:**
```swift
@Observable
final class ComplexData: Codable {
    var name: String = ""

    // Swift adds hidden properties like:
    // var _$observationRegistrar = ObservationRegistrar()

    // These would break auto-generation, so we must
    // manually specify what to encode/decode
}
```

#### Common Pitfall: Missing Implementations

```swift
// This compiles but fails at runtime!
extension MyClass: Codable {
    enum CodingKeys: String, CodingKey {
        case property1, property2
    }
    // Forgot init(from:) and encode(to:)
}

// Error only appears when you try to use it:
let data = try JSONEncoder().encode(myInstance)  // 💥 Runtime crash!
```

#### Complete Pattern for Our Models

```swift
@Observable
final class MyModel: Identifiable, Codable {
    // Properties
    let id = UUID()
    var name: String = ""
    var value: Double = 0

    // Computed (not saved)
    var computed: Double { value * 2 }

    // Standard init
    init() {}

    // Codable implementation
    enum CodingKeys: String, CodingKey {
        case name, value
        // Don't include: id (auto-generated), computed (calculated)
    }

    convenience init(from decoder: Decoder) throws {
        self.init()
        let container = try decoder.container(keyedBy: CodingKeys.self)
        name = try container.decode(String.self, forKey: .name)
        value = try container.decode(Double.self, forKey: .value)
    }

    func encode(to encoder: Encoder) throws {
        var container = encoder.container(keyedBy: CodingKeys.self)
        try container.encode(name, forKey: .name)
        try container.encode(value, forKey: .value)
    }
}
```

#### Checklist for @Observable + Codable

- [ ] Class is marked `final`
- [ ] `CodingKeys` enum lists properties to save
- [ ] `convenience init(from decoder:)` implemented
- [ ] `encode(to encoder:)` implemented
- [ ] Optional properties use `decodeIfPresent`/`encodeIfPresent`
- [ ] Computed properties are NOT in CodingKeys

---

## Identifiable Protocol

### Question
What does Identifiable do and why do we need it?

### Answer

`Identifiable` gives objects a unique identity so SwiftUI can track them in lists and collections.

#### The Protocol
```swift
protocol Identifiable {
    associatedtype ID: Hashable
    var id: Self.ID { get }
}
```

Only requires ONE property: `id` (must be Hashable).

#### Why SwiftUI Needs It

**Problem without Identifiable:**
```swift
ForEach(recipes) { recipe in  // ❌ ERROR: SwiftUI can't track items
    Text(recipe.name)
}
```

**Solution with Identifiable:**
```swift
struct Recipe: Identifiable {
    let id = UUID()  // Unique identifier
    var name: String
}

ForEach(recipes) { recipe in  // ✅ SwiftUI tracks by id
    Text(recipe.name)
}
```

#### What It Enables

1. **Animations** - SwiftUI knows which item moved where
2. **State Preservation** - Selected items stay selected
3. **Performance** - Only changed items redraw
4. **Reordering** - Drag and drop knows item identity

#### In Our Scaled App

```swift
@Observable
final class Formula: Identifiable {
    let id = UUID()  // Automatically unique
    var name: String = ""
}

// Use in List
List(formulas) { formula in
    Text(formula.name)  // SwiftUI tracks each formula by id
}
```

#### Common ID Types

```swift
// UUID - Globally unique (recommended)
let id = UUID()  // "550e8400-e29b-41d4-a716-446655440000"

// String - Natural keys
let id: String  // "sourdough_recipe"

// Int - Database records
let id: Int  // 42
```

#### Key Benefits

- **Automatic tracking** in ForEach/List
- **Efficient updates** when data changes
- **Smooth animations** for add/remove/reorder
- **No duplicate key errors**

---

## Xcode Build Error: Multiple Commands Produce Same File

### Error
```
error: Multiple commands produce '/path/to/Scaled.app/CLAUDE.md'
```

### What It Means

Xcode is trying to copy multiple files with the same name (`CLAUDE.md`) to the same location in the app bundle. Since we have `CLAUDE.md` files in multiple directories:
- `/Scaled/Models/CLAUDE.md`
- `/Scaled/Services/CLAUDE.md`
- `/Scaled/Utilities/CLAUDE.md`
- `/Scaled/Views/CLAUDE.md`

Xcode doesn't know which one to use because they all want to be copied to the same destination.

### Why It Happens

When you add files to an Xcode project, they can be added to:
1. **Target Membership** - Files become part of the app bundle
2. **Reference Only** - Files are in the project for reference but not included in the app

Documentation files (`.md`) were accidentally added to the target's "Copy Bundle Resources" phase.

### How to Fix

**Option 1: Remove from Target (Recommended)**
1. In Xcode, select each `CLAUDE.md` file
2. In the File Inspector (right panel)
3. Uncheck "Target Membership" for the Scaled app target
4. These files are documentation only, not needed in the app bundle

**Option 2: Remove from Copy Bundle Resources**
1. Select your project in Xcode
2. Select the Scaled target
3. Go to "Build Phases" tab
4. Expand "Copy Bundle Resources"
5. Find all `CLAUDE.md` files
6. Select them and click the "-" button to remove

**Option 3: Rename Files**
If you need them in the bundle for some reason:
- Rename them to unique names like:
  - `Models-CLAUDE.md`
  - `Services-CLAUDE.md`
  - etc.

### Prevention

When adding documentation files to Xcode:
1. Choose "Create folder references" not "Create groups"
2. Don't check "Add to targets" for `.md` files
3. Or keep documentation files outside the main app directory

### Key Learning

**Build Phases** in Xcode control what happens during compilation:
- **Compile Sources**: `.swift` files get compiled
- **Copy Bundle Resources**: Resources copied into the app
- **Link Binary**: Frameworks get linked

Documentation files shouldn't be in "Copy Bundle Resources" unless your app specifically needs to read them at runtime.

---

## Hashable Requirement for List Selection

### Error
```
Generic struct 'List' requires that 'Formula' conform to 'Hashable'
```

### What It Means

When using `List(selection: $selectedItem)` in SwiftUI, the selection type must be `Hashable`. This allows SwiftUI to:
1. Track which item is currently selected
2. Compare items for equality
3. Store selections in Sets (which require Hashable elements)

### The Hashable Protocol

```swift
protocol Hashable: Equatable {
    func hash(into hasher: inout Hasher)
}

protocol Equatable {
    static func == (lhs: Self, rhs: Self) -> Bool
}
```

Hashable requires two things:
1. **Equality** (`==`) - Determine if two items are the same
2. **Hashing** - Generate a unique integer for Set/Dictionary storage

### Why List Selection Needs Hashable

```swift
// SwiftUI's selection is a Set internally
@State private var selection: Set<Formula> = []

// Or for single selection
@State private var selectedFormula: Formula?

// List needs to:
List(selection: $selectedFormula) {
    // 1. Compare if tapped item == selectedFormula (needs Equatable)
    // 2. Store selection efficiently (needs Hashable)
    // 3. Animate selection changes (needs to track identity)
}
```

### The Fix for Our Formula Class

```swift
@Observable
final class Formula: Identifiable, Hashable {
    let id = UUID()  // Already have unique ID

    // Implement Equatable (part of Hashable)
    static func == (lhs: Formula, rhs: Formula) -> Bool {
        lhs.id == rhs.id  // Equal if same ID
    }

    // Implement Hashable
    func hash(into hasher: inout Hasher) {
        hasher.combine(id)  // Hash based on ID
    }
}
```

### Key Concepts

**1. Hash Values Must Match Equality**
```swift
// Rule: If a == b, then a.hashValue == b.hashValue
// Our implementation ensures this by using 'id' for both
```

**2. Reference Types vs Value Types**
```swift
// Classes (Reference Types) - Need manual implementation
class MyClass: Hashable {
    let id: UUID

    static func == (lhs: MyClass, rhs: MyClass) -> Bool {
        lhs.id == rhs.id
    }

    func hash(into hasher: inout Hasher) {
        hasher.combine(id)
    }
}

// Structs (Value Types) - Can auto-synthesize if all properties are Hashable
struct MyStruct: Hashable {
    let id: UUID  // UUID is Hashable
    let name: String  // String is Hashable
    // Automatically gets == and hash(into:)
}
```

**3. What Makes a Good Hash**
```swift
// Good - Based on identifying properties
func hash(into hasher: inout Hasher) {
    hasher.combine(id)  // Unique identifier
}

// Bad - Always same hash (poor performance)
func hash(into hasher: inout Hasher) {
    hasher.combine(1)  // All items hash to 1!
}

// Bad - Doesn't match equality
func hash(into hasher: inout Hasher) {
    hasher.combine(Date())  // Changes every time!
}
```

### Common SwiftUI Selection Patterns

**1. Single Selection**
```swift
struct ContentView: View {
    @State private var selectedItem: Item?  // Optional for single selection

    var body: some View {
        List(items, selection: $selectedItem) { item in
            Text(item.name)
        }
    }
}
```

**2. Multiple Selection**
```swift
struct ContentView: View {
    @State private var selectedItems: Set<Item> = []  // Set for multiple

    var body: some View {
        List(items, selection: $selectedItems) { item in
            Text(item.name)
        }
        .environment(\.editMode, .constant(.active))  // Enable multi-select
    }
}
```

**3. NavigationSplitView Selection**
```swift
NavigationSplitView {
    List(items, selection: $selectedItem) { item in
        NavigationLink(value: item) {
            Text(item.name)
        }
    }
} detail: {
    if let item = selectedItem {
        DetailView(item: item)
    }
}
```

### Alternative Without Hashable

If you can't make your type Hashable, track selection by ID:

```swift
@State private var selectedID: UUID?

List(formulas) { formula in
    NavigationLink(
        destination: DetailView(formula: formula),
        tag: formula.id,
        selection: $selectedID
    ) {
        Text(formula.name)
    }
}
```

### When You Need Hashable

- `List(selection:)` - Track selected items
- `Set<YourType>` - Store unique items
- `Dictionary<YourType, Value>` - Use as dictionary keys
- `ForEach` with `id: \.self` - When items are their own ID

### Best Practices

1. **Use Identifiable's ID for hashing** when available
2. **Keep hash function fast** - Don't do complex calculations
3. **Ensure hash matches equality** - Same equality = same hash
4. **Don't change hashable properties** after insertion into Set/Dictionary
5. **Consider using struct** if the type is naturally a value type

---

## Swift Type-Checking Compiler Errors

### Error
```
The compiler is unable to type-check this expression in reasonable time; try breaking up the expression into distinct sub-expressions
```

### What It Means

The Swift compiler has a timeout when trying to figure out types. When expressions are too complex, especially with:
- Deeply nested SwiftUI views
- Multiple inline closures
- Complex string interpolations
- Chained operations with type inference

The compiler gives up and asks you to simplify.

### Why It Happens in SwiftUI

SwiftUI's DSL (Domain Specific Language) relies heavily on type inference. When you write:
```swift
NavigationSplitView {
    List {
        ForEach(...) {
            VStack {
                HStack {
                    // More nesting...
                }
            }
        }
    }
} detail: {
    // More complex views...
}
```

The compiler has to:
1. Infer types for each view builder
2. Check all modifiers
3. Validate all closures
4. Combine everything into the final type

With too much nesting, this becomes exponentially complex.

### The Solution: Extract Sub-Views

**Before (Complex):**
```swift
var body: some View {
    NavigationSplitView {
        List(selection: $selectedFormula) {
            ForEach(formulas) { formula in
                NavigationLink(value: formula) {
                    VStack(alignment: .leading) {
                        Text(formula.name.isEmpty ? "Untitled" : formula.name)
                        HStack {
                            Text("Hydration: \(Int(formula.overallHydration))%")
                            Spacer()
                            Text("\(Int(formula.totalWeight))g")
                        }
                    }
                }
            }
        }
        // ... more nested content
    } detail: {
        // ... more nested views
    }
}
```

**After (Extracted):**
```swift
var body: some View {
    NavigationSplitView {
        sidebarView  // Extract to computed property
    } detail: {
        detailView   // Extract to computed property
    }
}

@ViewBuilder
private var sidebarView: some View {
    List(selection: $selectedFormula) {
        ForEach(formulas) { formula in
            NavigationLink(value: formula) {
                formulaRow(formula)  // Extract to function
            }
        }
    }
}

private func formulaRow(_ formula: Formula) -> some View {
    VStack(alignment: .leading) {
        Text(formula.name.isEmpty ? "Untitled" : formula.name)
        HStack {
            hydrationLabel(formula)  // Even more extraction
            Spacer()
            weightLabel(formula)
        }
    }
}
```

### Extraction Strategies

#### 1. Computed Properties for View Sections
```swift
@ViewBuilder
private var headerSection: some View {
    // Complex header view
}

@ViewBuilder
private var contentSection: some View {
    // Complex content
}
```

#### 2. Functions for Repeated Elements
```swift
private func makeRow(_ item: Item) -> some View {
    // Row view for item
}
```

#### 3. Separate View Structs for Major Components
```swift
struct FormulaListView: View {
    @Binding var formulas: [Formula]

    var body: some View {
        // List implementation
    }
}
```

### Common Triggers

1. **String Interpolation in Views:**
```swift
// Problem
Text("Value: \(String(format: "%.2f", calculation.result * 100))%")

// Solution - extract to computed property
var formattedValue: String {
    String(format: "%.2f%%", calculation.result * 100)
}
Text("Value: \(formattedValue)")
```

2. **Complex Ternary Operators:**
```swift
// Problem
Text(item.value > 100 ? "High: \(item.value)" : item.value > 50 ? "Medium: \(item.value)" : "Low: \(item.value)")

// Solution - extract to function
private func statusText(for value: Int) -> String {
    switch value {
    case 100...: return "High: \(value)"
    case 50...: return "Medium: \(value)"
    default: return "Low: \(value)"
    }
}
```

3. **Deeply Nested Builders:**
```swift
// Problem - 5+ levels deep
VStack {
    HStack {
        VStack {
            ForEach {
                HStack {
                    // Too deep!
                }
            }
        }
    }
}

// Solution - break into components
var body: some View {
    VStack {
        headerView
        contentList
    }
}
```

### Benefits of Extraction

1. **Faster Compilation** - Each piece type-checks independently
2. **Better Readability** - Named sections are self-documenting
3. **Reusability** - Extracted views can be reused
4. **Testability** - Smaller pieces are easier to test
5. **Performance** - SwiftUI can optimize smaller view hierarchies better

### Rules of Thumb

- If a view body is >50 lines, start extracting
- If nesting is >3 levels deep, extract inner levels
- If you see the error, immediately extract rather than trying small fixes
- Name extracted views/functions clearly to maintain readability

---

## Preserving Identity When Decoding Observable Models

### Question
Why did persisted `Formula`/`Preferment`/`Soaker` instances lose their identity after loading from storage, and how do we retain it?

### Answer

`@Observable` classes originally declared `let id = UUID()` and their custom `init(from:)` skipped the encoded identifier. During decoding, Swift created a brand-new instance with a fresh UUID, so every relationship (`Recipe.formulaId`, list selection, scaling lookups) broke once data round-tripped through persistence.

**Fix:** make `id` mutable and decode the stored UUID inside `init(from:)`, or pass it through a convenience initializer.

```swift
@Observable
final class Formula: Identifiable, Codable {
    var id: UUID = UUID()

    convenience init(from decoder: Decoder) throws {
        self.init()
        let container = try decoder.container(keyedBy: CodingKeys.self)
        if let decodedId = try container.decodeIfPresent(UUID.self, forKey: .id) {
            id = decodedId
        }
        // decode the remaining properties…
    }

    init(name: String, id: UUID = UUID()) {
        self.id = id
        self.name = name
    }
}
```

### Why it Matters
- **Relationship integrity:** selection in `NavigationSplitView` and foreign-key style links rely on stable identifiers.
- **Business logic:** services such as `FormulaScalingService.scaleByAvailablePreferment` search by `UUID` and silently fail if IDs change.
- **Persistence correctness:** encoding/decoding should be lossless unless you intentionally re-key objects.

### Additional Tips
- Apply the same pattern to every observable model that encodes an `id`.
- When composing convenience initialisers, accept `id` as a parameter so call sites can inject known identifiers (useful in migrations/tests).

---

## Keeping SwiftUI Views in Sync with @Bindable

### Question
`CalculationsView` stopped updating hydration, salt %, and validation warnings while editing a formula. How do we keep the view reactive?

### Answer

The view accepted the model as a plain `let formula: Formula` and cached derived values in `@State`. Because there was no observation relationship, SwiftUI never re-rendered when nested properties changed.

**Solution:** receive the model as `@Bindable` (or `@ObservedObject` on earlier OSes) and compute derived values on demand.

```swift
struct CalculationsView: View {
    @Bindable var formula: Formula
    private let calculationService = FormulaCalculationService()

    private var bakersPercentages: BakersPercentageTable {
        calculationService.calculateBakersPercentages(for: formula)
    }

    var body: some View {
        ScrollView { /* render using live data */ }
    }
}
```

### Benefits
- **Live updates:** edits in `FormulaEditView` propagate instantly to calculations and validations.
- **Less state juggling:** no more `onAppear`/`onChange` bookkeeping or stale cached arrays.
- **Simpler testing:** derived data is pure, making previews and unit tests more predictable.

### When to Use
- Prefer `@Bindable` whenever you hand an `@Observable` model down the view hierarchy on iOS 17+/macOS 14+.
- Fall back to `@ObservedObject` + `ObservableObject` for earlier OS targets.

---

## Key Takeaways

1. **Use `@Observable` with classes** for SwiftUI reactive data
2. **Use structs** for simple value types without identity
3. **Implement Codable** for persistence and data transfer
4. **Use `final`** on @Observable classes to avoid required initializers
5. **Manually implement Codable** for @Observable classes to handle hidden properties
6. **Restore encoded identifiers** when decoding observable models to keep relationships intact
7. **Leverage `@Bindable`/`@ObservedObject`** so downstream views stay in sync with observable models
8. **Extract complex SwiftUI views** to avoid type-checking timeouts

---

<<<<<<< HEAD
*This document will be updated as new architectural questions arise during development.*

---

## SwiftUI Feature Modules & Baker's Math Helpers (2025-09-18)

### What changed?
We migrated Scaled away from monolithic services and global `@Observable` singletons to a feature-first layout:
- `Foundation/BakersMath` now hosts pure helpers like `hydration(for:)`, `preFermentedFlour(in:)`, and scaling utilities that keep baker's percentages intact.
- `Features/Formula` owns view state (`FormulaListModel`, `FormulaEditorModel`) and SwiftUI composition while depending on injected services.
- Undo/redo is centralized through a reusable `UndoStack` value type so inline ingredient edits can safely roll back.

### Why it matters
- **Testability**: Pure functions make it trivial to cover hydration, scaling, and mis-weigh correction edge cases without spinning up UI.
- **SwiftUI sanity**: Feature folders keep views lean (<300 lines) and ensure state flows through `@Bindable` models instead of ad-hoc view models.
- **Extensibility**: Protocol-driven services (`FormulaStoring`, `BakersPercentageCalculating`, `FormulaAnalyzing`) let us swap persistence or analytics without touching views.

### Tips for future work
- When adding a new feature, create sibling folders (`Views/`, `State/`, `Services/`, `Tests/`) so the Xcode file watcher picks them up automatically.
- Keep numerical helpers pure and surface errors via `ValidationWarning` so UI stays declarative.
- If a view needs more than ~250 lines, promote subviews into `Features/<Feature>/Components/` before adding logic.
=======
## Fast Manual Recipe Entry in SwiftUI

### Question
How can we design a delightful manual recipe entry flow that lets bakers capture recipes quickly in SwiftUI?

### Answer

- **Anchor on the 60-second promise.** Manual entry is the primary capture path, so every screen should keep the baker focused on getting from "rough recipe" to a trustworthy formula in under a minute. Offer a clear choice between starting from a template or jumping straight into manual entry, and surface the progress toward a complete formula so the flow feels fast and intentional.【F:docs/PRD.md†L22-L29】【F:docs/PRD.md†L73-L79】
- **Structure inputs as bite-sized cards.** Use a vertically scrolling `List` (or `ScrollView` + `LazyVStack`) with sections for meta data, preferments, and final mix ingredients. Each row can be a lightweight view that accepts `@Bindable` models so edits propagate instantly. Show only the fields that matter for the ingredient type (e.g., flour rows expose weight + flour type picker, water rows expose temperature slider) to reduce decision fatigue.
- **Create a purpose-built keypad.** Replace the default keyboard with a numeric pad that includes quick-add controls for grams, percentages, and hydration shortcuts. Attach it with `.toolbar` when the ingredient amount field is focused, provide large tap targets, and respect hardware keyboard input. Pair with `@FocusState` to jump the cursor to the next logical field after submission so the baker never touches the screen more than necessary.【F:docs/PRD.md†L244-L248】
- **Offer rapid ingredient creation.** Provide a persistent "Add ingredient" button that inserts a pre-filled row using the most common flour or water choice, and support paste/import so bakers can drop text from spreadsheets or notes. Consider a multi-line capture sheet: a `TextEditor` with parsing preview that lets power users paste a whole recipe, review detected rows, and accept them into the structured list.
- **Layer delightful validation.** As weights change, calculate baker's percentages live and flash subtle confirmation (e.g., a checkmark pulse) when numbers look professional. For suspicious ratios, slide in inline warnings that explain the math and how to fix it, reinforcing trust without blocking progress. Summarize hydration, salt %, and prefermented flour in a sticky header so bakers feel oriented.
- **Speed up common adjustments.** Add swipe actions or trailing menus on ingredient rows for quick duplication, conversion between preferment/final mix, or toggling "counts as flour". Provide command menu shortcuts (`.commands`) and hardware keyboard navigation for pro bakers working on iPad or Magic Keyboard.
- **Delight through continuity.** Keep animations gentle but informative: fade in new rows, slide totals into place, and use haptics (`.sensoryFeedback`) when a section is complete. Respect offline constraints and autosave drafts frequently so bakers feel safe closing the app mid-entry.

---

*This document will be updated as new architectural questions arise during development.*
>>>>>>> 72ea3b70
<|MERGE_RESOLUTION|>--- conflicted
+++ resolved
@@ -1329,29 +1329,6 @@
 
 ---
 
-<<<<<<< HEAD
-*This document will be updated as new architectural questions arise during development.*
-
----
-
-## SwiftUI Feature Modules & Baker's Math Helpers (2025-09-18)
-
-### What changed?
-We migrated Scaled away from monolithic services and global `@Observable` singletons to a feature-first layout:
-- `Foundation/BakersMath` now hosts pure helpers like `hydration(for:)`, `preFermentedFlour(in:)`, and scaling utilities that keep baker's percentages intact.
-- `Features/Formula` owns view state (`FormulaListModel`, `FormulaEditorModel`) and SwiftUI composition while depending on injected services.
-- Undo/redo is centralized through a reusable `UndoStack` value type so inline ingredient edits can safely roll back.
-
-### Why it matters
-- **Testability**: Pure functions make it trivial to cover hydration, scaling, and mis-weigh correction edge cases without spinning up UI.
-- **SwiftUI sanity**: Feature folders keep views lean (<300 lines) and ensure state flows through `@Bindable` models instead of ad-hoc view models.
-- **Extensibility**: Protocol-driven services (`FormulaStoring`, `BakersPercentageCalculating`, `FormulaAnalyzing`) let us swap persistence or analytics without touching views.
-
-### Tips for future work
-- When adding a new feature, create sibling folders (`Views/`, `State/`, `Services/`, `Tests/`) so the Xcode file watcher picks them up automatically.
-- Keep numerical helpers pure and surface errors via `ValidationWarning` so UI stays declarative.
-- If a view needs more than ~250 lines, promote subviews into `Features/<Feature>/Components/` before adding logic.
-=======
 ## Fast Manual Recipe Entry in SwiftUI
 
 ### Question
@@ -1370,4 +1347,23 @@
 ---
 
 *This document will be updated as new architectural questions arise during development.*
->>>>>>> 72ea3b70
+
+---
+
+## SwiftUI Feature Modules & Baker's Math Helpers (2025-09-18)
+
+### What changed?
+We migrated Scaled away from monolithic services and global `@Observable` singletons to a feature-first layout:
+- `Foundation/BakersMath` now hosts pure helpers like `hydration(for:)`, `preFermentedFlour(in:)`, and scaling utilities that keep baker's percentages intact.
+- `Features/Formula` owns view state (`FormulaListModel`, `FormulaEditorModel`) and SwiftUI composition while depending on injected services.
+- Undo/redo is centralized through a reusable `UndoStack` value type so inline ingredient edits can safely roll back.
+
+### Why it matters
+- **Testability**: Pure functions make it trivial to cover hydration, scaling, and mis-weigh correction edge cases without spinning up UI.
+- **SwiftUI sanity**: Feature folders keep views lean (<300 lines) and ensure state flows through `@Bindable` models instead of ad-hoc view models.
+- **Extensibility**: Protocol-driven services (`FormulaStoring`, `BakersPercentageCalculating`, `FormulaAnalyzing`) let us swap persistence or analytics without touching views.
+
+### Tips for future work
+- When adding a new feature, create sibling folders (`Views/`, `State/`, `Services/`, `Tests/`) so the Xcode file watcher picks them up automatically.
+- Keep numerical helpers pure and surface errors via `ValidationWarning` so UI stays declarative.
+- If a view needs more than ~250 lines, promote subviews into `Features/<Feature>/Components/` before adding logic.